import logging

# logger = logging.getLogger(__name__)
# logger.setLevel(logging.INFO)
# logger.addHandler(logging.Handler())


def clean_predictor_name(predictor_name: str) -> str:
    """Strip the redundant suffix (e.g. "_enc" or "_bin") off from the end
    of the predictor name to return a clean version of the predictor
    """
    return (
        predictor_name.replace("_enc", "").replace("_bin", "").replace("_processed", "")
<<<<<<< HEAD
=======
    )


def log_tutorial() -> None:
    logging.info(
        """
    Hi, welcome to Cobra!
    You can find some tutorials that explain the functioning of cobra on the PythonPredictions GitHub:
    https://github.com/PythonPredictions/cobra/tree/master/tutorials
        """
>>>>>>> 1c446593
    )
<|MERGE_RESOLUTION|>--- conflicted
+++ resolved
@@ -1,27 +1,24 @@
-import logging
-
-# logger = logging.getLogger(__name__)
-# logger.setLevel(logging.INFO)
-# logger.addHandler(logging.Handler())
-
-
-def clean_predictor_name(predictor_name: str) -> str:
-    """Strip the redundant suffix (e.g. "_enc" or "_bin") off from the end
-    of the predictor name to return a clean version of the predictor
-    """
-    return (
-        predictor_name.replace("_enc", "").replace("_bin", "").replace("_processed", "")
-<<<<<<< HEAD
-=======
-    )
-
-
-def log_tutorial() -> None:
-    logging.info(
-        """
-    Hi, welcome to Cobra!
-    You can find some tutorials that explain the functioning of cobra on the PythonPredictions GitHub:
-    https://github.com/PythonPredictions/cobra/tree/master/tutorials
-        """
->>>>>>> 1c446593
-    )
+import logging
+
+# logger = logging.getLogger(__name__)
+# logger.setLevel(logging.INFO)
+# logger.addHandler(logging.Handler())
+
+
+def clean_predictor_name(predictor_name: str) -> str:
+    """Strip the redundant suffix (e.g. "_enc" or "_bin") off from the end
+    of the predictor name to return a clean version of the predictor
+    """
+    return (
+        predictor_name.replace("_enc", "").replace("_bin", "").replace("_processed", "")
+    )
+
+
+def log_tutorial() -> None:
+    logging.info(
+        """
+    Hi, welcome to Cobra!
+    You can find some tutorials that explain the functioning of cobra on the PythonPredictions GitHub:
+    https://github.com/PythonPredictions/cobra/tree/master/tutorials
+        """
+    )