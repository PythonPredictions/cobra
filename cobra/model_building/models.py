"""Contains all types of models supported by Cobra."""

from typing import Callable, Optional

# third party imports
import numpy as np
import pandas as pd
from scipy import stats
from sklearn.metrics import mean_squared_error, roc_auc_score, roc_curve
from numpy import sqrt
from sklearn.linear_model import LogisticRegression, LinearRegression

# custom imports
import cobra.utils as utils
from cobra.evaluation import ClassificationEvaluator


class LogisticRegressionModel:
    """
    Cobra's LogisticRegression model.

    Wrapper around the LogisticRegression class, with additional methods
    implemented such as evaluation (using AUC), getting a list of coefficients,
    a dictionary of coefficients per predictor, ... for convenience.

    Attributes
    ----------
    logit : LogisticRegression
        scikit-learn logistic regression model.
    predictors : list
        List of predictors used in the model.
    """

    def __init__(self):
        """Initialize the LogisticRegressionModel class."""
        self.logit = LogisticRegression(
            fit_intercept=True, C=1e9, solver="liblinear", random_state=42
        )
        self._is_fitted = False
        # placeholder to keep track of a list of predictors
        self.predictors = []
        self._eval_metrics_by_split = {}

    def serialize(self) -> dict:
        """Serialize model as JSON.

        Returns
        -------
        dict
            Dictionary containing the serialized JSON.
        """
        serialized_model = {
            "meta": "logistic-regression",
            "predictors": self.predictors,
            "_eval_metrics_by_split": self._eval_metrics_by_split,
            "params": self.logit.get_params(),
        }

        if self._is_fitted:
            serialized_model.update(
                {
                    "classes_": self.logit.classes_.tolist(),
                    "coef_": self.logit.coef_.tolist(),
                    "intercept_": self.logit.intercept_.tolist(),
                    "n_iter_": self.logit.n_iter_.tolist(),
                }
            )

        return serialized_model

    def deserialize(self, model_dict: dict):
        """Deserialize a model previously stored as JSON.

        Parameters
        ----------
        model_dict : dict
            Serialized JSON file as a dict.

        Raises
        ------
        ValueError
            In case JSON file is no valid serialized model.
        """
        if not self._is_valid_dict(model_dict):
            raise ValueError("No valid serialized model")

        self.logit = LogisticRegression()
        self.logit.set_params(**model_dict["params"])
        self.logit.classes_ = np.array(model_dict["classes_"])
        self.logit.coef_ = np.array(model_dict["coef_"])
        self.logit.intercept_ = np.array(model_dict["intercept_"])
        self.logit.n_iter_ = np.array(model_dict["intercept_"])
        self.predictors = model_dict["predictors"]
        self._eval_metrics_by_split = model_dict["_eval_metrics_by_split"]

    def get_coef(self) -> np.ndarray:
        """Return the model coefficients.

        Returns
        -------
        np.array
            Array of model coefficients.
        """
        return self.logit.coef_[0]

    def get_intercept(self) -> float:
        """Return the intercept of the model.

        Returns
        -------
        float
            Intercept of the model.
        """
        return self.logit.intercept_[0]

    def get_coef_by_predictor(self) -> dict:
        """Return a dictionary mapping predictor (key) to coefficient (value).

        Returns
        -------
        dict
            A map ``{predictor: coefficient}``.
        """
        return dict(zip(self.predictors, self.logit.coef_[0]))

    def fit(self, X_train: pd.DataFrame, y_train: pd.Series):
        """Fit the model.

        Parameters
        ----------
        X_train : pd.DataFrame
            Predictors of train data.
        y_train : pd.Series
            Target of train data.
        """
        self.predictors = list(X_train.columns)
        self.logit.fit(X_train, y_train)
        self._is_fitted = True

    def score_model(self, X: pd.DataFrame) -> np.ndarray:
        """Score a model on a (new) dataset.

        Parameters
        ----------
        X : pd.DataFrame
            Dataset of predictors to score the model.

        Returns
        -------
        np.ndarray
            Score (i.e. predicted probabilities) of the model for each observation.
        """
        # We select predictor columns (self.predictors) here to
        # ensure we have the proper predictors and the proper order
        return self.logit.predict_proba(X[self.predictors])[:, 1]

    def evaluate(
        self,
        X: pd.DataFrame,
        y: pd.Series,
        split: str = None,
        metric: Optional[Callable] = None,
    ) -> float:
        """
        Evaluate the model on a given dataset (X, y).

        The optional split
        parameter is to indicate that the dataset belongs to
        (train, selection, validation), so that the computation on these sets
        can be cached!

        Parameters
        ----------
        X : pd.DataFrame
            Dataset containing the predictor values for each observation.
        y : pd.Series
            Dataset containing the target of each observation.
        split : str, optional
            Split name of the dataset (e.g. "train", "selection", or "validation").
        metric: Callable (function), optional
            Function that computes an evaluation metric to evaluate the model's
            performances, instead of the default metric (AUC).
            The function should require y_true and y_pred (binary output) arguments.
            Metric functions from sklearn can be used, for example, see
            https://scikit-learn.org/stable/modules/classes.html#module-sklearn.metrics.

        Returns
        -------
        float
            The performance score of the model (AUC by default).
        """
        if metric is not None:  # decouple from _eval_metrics_by_split attribute
            y_pred = self.score_model(X)

            fpr, tpr, thresholds = roc_curve(y_true=y, y_score=y_pred)
            cutoff = ClassificationEvaluator._compute_optimal_cutoff(
                fpr, tpr, thresholds
            )
            y_pred_b = np.array([0 if pred <= cutoff else 1 for pred in y_pred])

            performance = metric(y_true=y, y_pred=y_pred_b)

            return performance
        else:
            if (split is None) or (split not in self._eval_metrics_by_split):
                y_pred = self.score_model(X)
                performance = roc_auc_score(y_true=y, y_score=y_pred)

                if split is None:
                    return performance
                else:
                    self._eval_metrics_by_split[split] = performance

        return self._eval_metrics_by_split[split]

    def compute_variable_importance(self, data: pd.DataFrame) -> pd.DataFrame:
        """Compute the importance of each predictor in the model.

        Parameters
        ----------
        data : pd.DataFrame
            Data to score the model.

        Returns
        -------
        pd.DataFrame
            DataFrame containing columns predictor and importance.
        """
        y_pred = self.score_model(data)

        importance_by_variable = {
            utils.clean_predictor_name(predictor): stats.pearsonr(
                data[predictor], y_pred
            )[0]
            for predictor in self.predictors
        }

        df = pd.DataFrame.from_dict(
            importance_by_variable, orient="index"
        ).reset_index()
        df.columns = ["predictor", "importance"]

        return df.sort_values(by="importance", ascending=False).reset_index(drop=True)

    def _is_valid_dict(self, model_dict: dict) -> bool:
        """Check if the model dictionary is valid."""
        if "meta" not in model_dict or model_dict["meta"] != "logistic-regression":
            return False

        attr = ["classes_", "coef_", "intercept_", "n_iter_", "predictors"]
        for key in attr:
            if not (key in model_dict or type(model_dict[key]) != list):
                return False

        if "params" not in model_dict or "_eval_metrics_by_split" not in model_dict:
            return False

        return True


class LinearRegressionModel:
    """
    Cobra's LinearRegression model.

    Wrapper around the LinearRegression class, with additional methods
    implemented such as evaluation (using RMSE), getting a list of coefficients,
    a dictionary of coefficients per predictor, ... for convenience.

    Attributes
    ----------
    linear : LinearRegression
        scikit-learn linear regression model.
    predictors : list
        List of predictors used in the model.
    """

    def __init__(self):
<<<<<<< HEAD
        """Initialize the LinearRegression class."""
        self.linear = LinearRegression(fit_intercept=True, normalize=False)
=======
        self.linear = LinearRegression(fit_intercept=True)
>>>>>>> e04ba907
        self._is_fitted = False
        self.predictors = []  # placeholder to keep track of a list of predictors
        self._eval_metrics_by_split = {}

    def serialize(self) -> dict:
        """Serialize model as JSON.

        Returns
        -------
        dict
            Dictionary containing the serialized JSON.
        """
        serialized_model = {
            "meta": "linear-regression",
            "predictors": self.predictors,
            "_eval_metrics_by_split": self._eval_metrics_by_split,
            "params": self.linear.get_params(),
        }

        if self._is_fitted:
            serialized_model.update(
                {
                    "coef_": self.linear.coef_.tolist(),
                    "intercept_": self.linear.intercept_.tolist(),
                }
            )

        return serialized_model

    def deserialize(self, model_dict: dict):
        """Deserialize a model previously stored as JSON.

        Parameters
        ----------
        model_dict : dict
            Serialized JSON file as a dict.

        Raises
        ------
        ValueError
            In case JSON file is no valid serialized model.
        """
        if not self._is_valid_dict(model_dict):
            raise ValueError("No valid serialized model")

        self.linear = LinearRegression()
        self.linear.set_params(**model_dict["params"])
        self.linear.coef_ = np.array(model_dict["coef_"])
        self.linear.intercept_ = np.array(model_dict["intercept_"])
        self.predictors = model_dict["predictors"]
        self._eval_metrics_by_split = model_dict["_eval_metrics_by_split"]

    def get_coef(self) -> np.ndarray:
        """Return the model coefficients.

        Returns
        -------
        np.array
            Array of model coefficients.
        """
        return self.linear.coef_

    def get_intercept(self) -> float:
        """Return the intercept of the model.

        Returns
        -------
        float
            Intercept of the model.
        """
        return self.linear.intercept_[0]

    def get_coef_by_predictor(self) -> dict:
        """Return a dictionary mapping predictor (key) to coefficient (value).

        Returns
        -------
        dict
            A map ``{predictor: coefficient}``.
        """
        return dict(zip(self.predictors, self.linear.coef_))

    def fit(self, X_train: pd.DataFrame, y_train: pd.Series):
        """Fit the model.

        Parameters
        ----------
        X_train : pd.DataFrame
            Predictors of train data.
        y_train : pd.Series
            Target of train data.
        """
        self.predictors = list(X_train.columns)
        self.linear.fit(X_train, y_train)
        self._is_fitted = True

    def score_model(self, X: pd.DataFrame) -> np.ndarray:
        """Score a model on a (new) dataset.

        Parameters
        ----------
        X : pd.DataFrame
            Dataset of predictors to score the model.

        Returns
        -------
        np.ndarray
            Score of the model for each observation.
        """
        # We select predictor columns (self.predictors) here to
        # ensure we have the proper predictors and the proper order
        return self.linear.predict(X[self.predictors])

    def evaluate(
        self,
        X: pd.DataFrame,
        y: pd.Series,
        split: str = None,
        metric: Optional[Callable] = None,
    ) -> float:
        """Evaluate the model on a given dataset (X, y).

        The optional split
        parameter is to indicate that the dataset belongs to
        (train, selection, validation), so that the computation on these sets
        can be cached!

        Parameters
        ----------
        X : pd.DataFrame
            Dataset containing the predictor values for each observation.
        y : pd.Series
            Dataset containing the target of each observation.
        split : str, optional
            Split name of the dataset (e.g. "train", "selection", or "validation").
        metric: Callable (function), optional
            Function that computes an evaluation metric to evaluate the model's
            performances, instead of the default metric (RMSE).
            The function should require y_true and y_pred arguments.
            Metric functions from sklearn can be used, for example, see
            https://scikit-learn.org/stable/modules/classes.html#module-sklearn.metrics.

        Returns
        -------
        float
            The performance score of the model (RMSE by default).
        """
        if metric is not None:  # decouple from _eval_metrics_by_split attribute
            y_pred = self.score_model(X)
            performance = metric(y_true=y, y_pred=y_pred)

            return performance
        else:
            if (split is None) or (split not in self._eval_metrics_by_split):
                y_pred = self.score_model(X)
                performance = sqrt(mean_squared_error(y_true=y, y_pred=y_pred))

                if split is None:
                    return performance
                self._eval_metrics_by_split[split] = performance

        return self._eval_metrics_by_split[split]

    def compute_variable_importance(self, data: pd.DataFrame) -> pd.DataFrame:
        """Compute the importance of each predictor in the model.

        Parameters
        ----------
        data : pd.DataFrame
            Data to score the model.

        Returns
        -------
        pd.DataFrame
            DataFrame containing columns predictor and importance.
        """
        y_pred = self.score_model(data)

        importance_by_variable = {
            utils.clean_predictor_name(predictor): stats.pearsonr(
                data[predictor], y_pred
            )[0]
            for predictor in self.predictors
        }

        df = pd.DataFrame.from_dict(
            importance_by_variable, orient="index"
        ).reset_index()
        df.columns = ["predictor", "importance"]

        return df.sort_values(by="importance", ascending=False).reset_index(drop=True)

    @staticmethod
    def _is_valid_dict(model_dict: dict) -> bool:
        """Check if the model dictionary is valid."""
        if "meta" not in model_dict or model_dict["meta"] != "linear-regression":
            return False

        attr = ["coef_", "intercept_", "predictors"]
        for key in attr:
            if not (key in model_dict or not isinstance(model_dict[key], list)):
                return False

        if "params" not in model_dict or "_eval_metrics_by_split" not in model_dict:
            return False

        return True<|MERGE_RESOLUTION|>--- conflicted
+++ resolved
@@ -275,12 +275,7 @@
     """
 
     def __init__(self):
-<<<<<<< HEAD
-        """Initialize the LinearRegression class."""
-        self.linear = LinearRegression(fit_intercept=True, normalize=False)
-=======
         self.linear = LinearRegression(fit_intercept=True)
->>>>>>> e04ba907
         self._is_fitted = False
         self.predictors = []  # placeholder to keep track of a list of predictors
         self._eval_metrics_by_split = {}
