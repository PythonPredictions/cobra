--- conflicted
+++ resolved
@@ -69,18 +69,11 @@
 
         plt.show()
 
-<<<<<<< HEAD
 
 def plot_correlation_matrix(
     df_corr: pd.DataFrame, dim: tuple = (12, 8), path: str = None
 ):
-    """Plot correlation matrix amongst the predictors.
-=======
-def plot_correlation_matrix(df_corr: pd.DataFrame,
-                            dim: tuple=(12, 8),
-                            path: str=None):
     """Plot correlation matrix of the predictors.
->>>>>>> e04ba907
 
     Parameters
     ----------
@@ -91,15 +84,9 @@
     path : str, optional
         Path to store the figure.
     """
-<<<<<<< HEAD
-    fig, ax = plt.subplots(figsize=dim)  # pylint: disable=unused-variable
-    ax = sns.heatmap(df_corr, cmap="Blues")
-    ax.set_title("Correlation Matrix")
-=======
     fig, ax = plt.subplots(figsize=dim)
     ax = sns.heatmap(df_corr, cmap="Blues")
     ax.set_title("Correlation matrix", fontsize=20)
->>>>>>> e04ba907
 
     if path is not None:
         plt.savefig(path, format="png", dpi=300, bbox_inches="tight")
@@ -194,18 +181,10 @@
             ax.set_ylim(0, max_metric * 1.1)
 
         # Make pretty
-<<<<<<< HEAD
         ax.legend(loc="lower right")
         fig.suptitle("Performance curves forward feature selection", fontsize=20)
         plt.title("Metric: " + metric_name, fontsize=15, loc="left")
         plt.ylabel("Model performance")
-=======
-        ax.legend(loc='lower right')
-        fig.suptitle('Performance curves forward feature selection',
-                     fontsize=20)
-        plt.title("Metric: "+metric_name, fontsize=15, loc="left")
-        plt.ylabel('Model performance', fontsize=15)
->>>>>>> e04ba907
 
         if path is not None:
             plt.savefig(path, format="png", dpi=300, bbox_inches="tight")
@@ -247,8 +226,8 @@
 
         # Make pretty axis
         sns.despine(ax=ax, right=True)
-        plt.ylabel('Predictor', fontsize=15)
-        plt.xlabel('Importance', fontsize=15)
+        plt.ylabel("Predictor", fontsize=15)
+        plt.xlabel("Importance", fontsize=15)
 
         # Remove white lines from the second axis
         ax.grid(False)
