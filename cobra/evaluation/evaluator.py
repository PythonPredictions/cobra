"""Evaluate the created model."""

from typing import Any, Union, cast
import numpy as np
import pandas as pd

import matplotlib.pyplot as plt
import matplotlib.ticker as mticker
import seaborn as sns

from numpy import sqrt
from scipy.stats import norm

# classification
from sklearn.metrics import precision_score
from sklearn.metrics import recall_score
from sklearn.metrics import f1_score
from sklearn.metrics import accuracy_score
from sklearn.metrics import roc_curve
from sklearn.metrics import confusion_matrix
from sklearn.metrics import roc_auc_score
from sklearn.metrics import matthews_corrcoef
from sklearn.exceptions import NotFittedError

# regression
from sklearn.metrics import mean_absolute_error
from sklearn.metrics import mean_squared_error
from sklearn.metrics import r2_score


DEFAULT_LABELS = ["0", "1"]


class ClassificationEvaluator:
    """Evaluator class encapsulating classification model metrics and plotting functionality.

    Attributes
    ----------
    y_true : np.ndarray
        True binary target data labels.
    y_pred : np.ndarray
        Target scores of the model.
    confusion_matrix : np.ndarray
        Confusion matrix computed for a particular cut-off.
    cumulative_gains : tuple
        Data for plotting cumulative gains curve.
    evaluation_metrics : dict
        Map containing various scalar evaluation metrics (precision, recall, accuracy, AUC, F1, etc.).
    lift_at : float
        Parameter to determine at which top level percentage the lift of the
        model should be computed.
    lift_curve : tuple
        Data for plotting lift curve(s).
    probability_cutoff : float
        Probability cut off to convert probability scores to a binary score.
    roc_curve : dict
        Map containing true-positive-rate, false-positive-rate at various
        thresholds (also incl.).
    n_bins : int, optional
        Defines the number of bins used to calculate the lift curve for
        (by default 10, so deciles).
    """

    def __init__(
        self, probability_cutoff: float = None, lift_at: float = 0.05, n_bins: int = 10
    ):
        """Initialize the ClassificationEvaluator."""
        self.y_true: np.ndarray
        self.y_pred: np.ndarray

        self.lift_at = lift_at
        self.probability_cutoff = probability_cutoff
        self.n_bins = n_bins

        # Placeholder to store fitted output
        self.scalar_metrics: pd.Series
        self.roc_curve: dict[str, Any]
        self.confusion_matrix: np.ndarray
        self.lift_curve: tuple[list[float], list[float], float]
        self.cumulative_gains: tuple[np.ndarray, np.ndarray]

    def fit(self, y_true: np.ndarray, y_pred: np.ndarray):
        """Fit the evaluator by computing the relevant evaluation metrics on the inputs.

        Parameters
        ----------
        y_true : np.ndarray
            True labels.
        y_pred : np.ndarray
            Model scores (as probability).
        """
        fpr, tpr, thresholds = roc_curve(y_true=y_true, y_score=y_pred)

        # if probability_cutoff is not set, take the optimal cut-off
        if not self.probability_cutoff:
            self.probability_cutoff = ClassificationEvaluator._compute_optimal_cutoff(
                fpr, tpr, thresholds
            )

        # Transform probabilities to binary array using cut-off
        y_pred_b = np.array(
            [0 if pred <= self.probability_cutoff else 1 for pred in y_pred]
        )

        # Compute the various evaluation metrics
        self.scalar_metrics = cast(
            pd.Series,
            ClassificationEvaluator._compute_scalar_metrics(
                y_true, y_pred, y_pred_b, self.lift_at
            ),
        )

        self.y_true = y_true
        self.y_pred = y_pred

        self.roc_curve = {"fpr": fpr, "tpr": tpr, "thresholds": thresholds}
        self.confusion_matrix = confusion_matrix(y_true, y_pred_b)
        self.lift_curve = ClassificationEvaluator._compute_lift_per_bin(
            y_true, y_pred, self.n_bins
        )
        self.cumulative_gains = ClassificationEvaluator._compute_cumulative_gains(
            y_true, y_pred
        )

    @staticmethod
    def _compute_scalar_metrics(
        y_true: np.ndarray, y_pred: np.ndarray, y_pred_b: np.ndarray, lift_at: float
    ) -> pd.Series:
        """Compute various scalar performance measures.

        Parameters
        ----------
        y_true : np.ndarray
            True binary target data labels.
        y_pred : np.ndarray
            Target scores of the model.
        y_pred_b : np.ndarray
            Predicted target data labels (binary).
        lift_at : float
            At what top level percentage the lift should be computed.

        Returns
        -------
        pd.Series
            Contains various performance measures of the model, being:
                Accuracy
                AUC
                Precision
                Recall
                F1
                Matthews correlation coefficient
                Lift at given percentage

        Raises
        ----------
        ValueError
            The `column_order` and `pig_tables` parameters do not contain
            the same set of variables.
        """
        return pd.Series(
            {
                "accuracy": accuracy_score(y_true, y_pred_b),
                "AUC": roc_auc_score(y_true, y_pred),
                "precision": precision_score(y_true, y_pred_b),
                "recall": recall_score(y_true, y_pred_b),
                "F1": f1_score(y_true, y_pred_b, average=None)[1],
                "matthews_corrcoef": matthews_corrcoef(y_true, y_pred_b),
                f"lift at {lift_at}": np.round(
                    ClassificationEvaluator._compute_lift(
                        y_true=y_true, y_pred=y_pred, lift_at=lift_at
                    ),
                    2,
                ),
            }
        )

    def plot_roc_curve(self, path: str = None, dim: tuple = (12, 8)):
        """Plot ROC curve of the model.

        Parameters
        ----------
        path : str, optional
            Path to store the figure.
        dim : tuple, optional
            Tuple with width and length of the plot.

        Raises
        ----------
        NotFittedError
            The instance is not fitted yet.
        """
        if self.roc_curve is None:
            msg = (
                "This {} instance is not fitted yet. Call 'fit' with "
                "appropriate arguments before using this method."
            )
            raise NotFittedError(msg.format(self.__class__.__name__))

        auc = float(self.scalar_metrics.loc["AUC"])

        with plt.style.context("seaborn-whitegrid"):
<<<<<<< HEAD
            fig, ax = plt.subplots(figsize=dim)  # pylint: disable=unused-variable
            ax.plot(
                self.roc_curve["fpr"],
                self.roc_curve["tpr"],
                color="cornflowerblue",
                linewidth=3,
                label=f"ROC curve (area = {auc:.3})",
            )

            ax.plot([0, 1], [0, 1], color="darkorange", linewidth=3, linestyle="--")
            ax.set_xlabel("False Positive Rate", fontsize=15)
            ax.set_ylabel("True Positive Rate", fontsize=15)
=======

            fig, ax = plt.subplots(figsize=dim)

            ax.plot(self.roc_curve["fpr"],
                    self.roc_curve["tpr"],
                    color="cornflowerblue", linewidth=3,
                    label="ROC curve (area = {s:.3})".format(s=auc))

            ax.plot([0, 1], [0, 1], color="darkorange", linewidth=3,
                    linestyle="--", label="random selection")
            ax.set_xlabel("False positive rate", fontsize=15)
            ax.set_ylabel("True positive rate", fontsize=15)
>>>>>>> e04ba907
            ax.legend(loc="lower right")
            ax.set_title("ROC curve", fontsize=20)

            ax.set_ylim([0, 1])

            if path:
                plt.savefig(path, format="png", dpi=300, bbox_inches="tight")

        plt.show()

    def plot_confusion_matrix(
        self, path: str = None, dim: tuple = (12, 8), labels: list = None
    ):
        """Plot the confusion matrix.

        Parameters
        ----------
        path : str, optional
            Path to store the figure.
        dim : tuple, optional
            Tuple with width and length of the plot.
        labels : list, optional
            Optional list of labels, default "0" and "1".

        Raises
        ----------
        NotFittedError
            The instance is not fitted yet.
        """
        labels = labels or DEFAULT_LABELS
        if self.confusion_matrix is None:
            msg = (
                "This {} instance is not fitted yet. Call 'fit' with "
                "appropriate arguments before using this method."
            )
            raise NotFittedError(msg.format(self.__class__.__name__))

        fig, ax = plt.subplots(figsize=dim)  # pylint: disable=unused-variable
        ax = sns.heatmap(
            self.confusion_matrix,
            annot=self.confusion_matrix.astype(str),
            fmt="s",
            cmap="Blues",
            xticklabels=labels,
            yticklabels=labels,
        )
        ax.set_title("Confusion matrix", fontsize=20)
        plt.ylabel('True labels', fontsize=15)
        plt.xlabel('Predicted labels', fontsize=15)

        if path:
            plt.savefig(path, format="png", dpi=300, bbox_inches="tight")

        plt.show()

    def plot_cumulative_response_curve(self, path: str = None, dim: tuple = (12, 8)):
        """Plot cumulative response curve.

        Parameters
        ----------
        path : str, optional
            Path to store the figure.
        dim : tuple, optional
            Tuple with width and length of the plot.

        Raises
        ----------
        NotFittedError
            The instance is not fitted yet.
        """
        if self.lift_curve is None:
            msg = (
                "This {} instance is not fitted yet. Call 'fit' with "
                "appropriate arguments before using this method."
            )
            raise NotFittedError(msg.format(self.__class__.__name__))

        x_labels, lifts, inc_rate = self.lift_curve
        lifts = np.array(lifts) * inc_rate * 100

        with plt.style.context("seaborn-ticks"):
            fig, ax = plt.subplots(figsize=dim)  # pylint: disable=unused-variable

<<<<<<< HEAD
            plt.bar(x_labels[::-1], lifts, align="center", color="cornflowerblue")
            plt.ylabel("response (%)", fontsize=16)
            plt.xlabel("decile", fontsize=16)
            ax.set_xticks(x_labels)
            ax.set_xticklabels(x_labels)

            plt.axhline(
                y=inc_rate * 100,
                color="darkorange",
                linestyle="--",
                xmin=0.05,
                xmax=0.95,
                linewidth=3,
                label="Incidence",
            )
=======
            plt.bar(x_labels[::-1], lifts, align="center",
                    color="cornflowerblue")
            plt.ylabel("Response (%)", fontsize=15)
            plt.xlabel("Decile", fontsize=15)
            ax.set_xticks(x_labels)
            ax.set_xticklabels(x_labels)

            plt.axhline(y=inc_rate*100, color="darkorange", linestyle="--",
                        xmin=0.05, xmax=0.95, linewidth=3, label="incidence")
>>>>>>> e04ba907

            # Legend
            ax.legend(loc="upper right")

            # Set Axis - make them pretty
            sns.despine(ax=ax, right=True, left=True)

            # Remove white lines from the second axis
            ax.grid(False)

            # Description
            ax.set_title("Cumulative Response curve", fontsize=20)

            if path is not None:
                plt.savefig(path, format="png", dpi=300, bbox_inches="tight")

            plt.show()

    def plot_lift_curve(self, path: str = None, dim: tuple = (12, 8)):
        """Plot lift per decile.

        Parameters
        ----------
        path : str, optional
            Path to store the figure.
        dim : tuple, optional
            Tuple with width and length of the plot.

        Raises
        ----------
        NotFittedError
            The instance is not fitted yet.
        """
        if self.lift_curve is None:
            msg = (
                "This {} instance is not fitted yet. Call 'fit' with "
                "appropriate arguments before using this method."
            )
            raise NotFittedError(msg.format(self.__class__.__name__))

        x_labels, lifts, _ = self.lift_curve

        with plt.style.context("seaborn-ticks"):
            fig, ax = plt.subplots(figsize=dim)  # pylint: disable=unused-variable

<<<<<<< HEAD
            plt.bar(x_labels[::-1], lifts, align="center", color="cornflowerblue")
            plt.ylabel("lift", fontsize=16)
            plt.xlabel("decile", fontsize=16)
            ax.set_xticks(x_labels)
            ax.set_xticklabels(x_labels)

            plt.axhline(
                y=1,
                color="darkorange",
                linestyle="--",
                xmin=0.05,
                xmax=0.95,
                linewidth=3,
                label="Baseline",
            )
=======
            plt.bar(x_labels[::-1], lifts, align="center",
                    color="cornflowerblue")
            plt.ylabel("Lift", fontsize=15)
            plt.xlabel("Decile", fontsize=15)
            ax.set_xticks(x_labels)
            ax.set_xticklabels(x_labels)

            plt.axhline(y=1, color="darkorange", linestyle="--",
                        xmin=0.05, xmax=0.95, linewidth=3, label="baseline")
>>>>>>> e04ba907

            # Legend
            ax.legend(loc="upper right")

            # Set Axis - make them pretty
            sns.despine(ax=ax, right=True, left=True)

            # Remove white lines from the second axis
            ax.grid(False)

            # Description
            ax.set_title("Cumulative Lift curve", fontsize=20)

            if path is not None:
                plt.savefig(path, format="png", dpi=300, bbox_inches="tight")

            plt.show()

    def plot_cumulative_gains(self, path: str = None, dim: tuple = (12, 8)):
        """Plot cumulative gains per decile.

        Parameters
        ----------
        path : str, optional
            Path to store the figure.
        dim : tuple, optional
            Tuple with width and length of the plot.
        """
        with plt.style.context("seaborn-whitegrid"):
            fig, ax = plt.subplots(figsize=dim)  # pylint: disable=unused-variable

            ax.plot(
                self.cumulative_gains[0] * 100,
                self.cumulative_gains[1] * 100,
                color="cornflowerblue",
                linewidth=3,
                label="cumulative gains",
            )
            ax.plot(
                ax.get_xlim(),
                ax.get_ylim(),
                linewidth=3,
                ls="--",
                color="darkorange",
                label="random selection",
            )

            ax.set_title("Cumulative Gains curve", fontsize=20)

            # Format axes
            ax.set_xlim([0, 100])
            ax.set_ylim([0, 100])
            plt.ylabel("Gain", fontsize=15)
            plt.xlabel("Percentage", fontsize=15)

            # Format ticks
            ticks_loc_y = ax.get_yticks().tolist()
            ax.yaxis.set_major_locator(mticker.FixedLocator(ticks_loc_y))
            ax.set_yticklabels([f"{x:3.0f}%" for x in ticks_loc_y])

            ticks_loc_x = ax.get_xticks().tolist()
            ax.xaxis.set_major_locator(mticker.FixedLocator(ticks_loc_x))
            ax.set_xticklabels([f"{x:3.0f}%" for x in ticks_loc_x])

            # Legend
            ax.legend(loc="lower right")

            if path is not None:
                plt.savefig(path, format="png", dpi=300, bbox_inches="tight")
            plt.show()

    @staticmethod
    def _find_optimal_cutoff(y_true: np.ndarray, y_pred: np.ndarray) -> float:
        """Find the optimal probability cut off point for a classification model.

        Parameters
        ----------
        y_true : np.ndarray
            True binary target data labels.
        y_pred : np.ndarray
            Target scores of the model.

        Returns
        -------
        float
            Optimal cut-off probability for the model.
        """
        fpr, tpr, thresholds = roc_curve(y_true=y_true, y_score=y_pred)
        return ClassificationEvaluator._compute_optimal_cutoff(fpr, tpr, thresholds)

    @staticmethod
    def _compute_optimal_cutoff(
        fpr: np.ndarray, tpr: np.ndarray, thresholds: np.ndarray
    ) -> float:
        """Calculate the optimal probability cut-off point for a classification model.

        The optimal cut-off would be where TPR is high and FPR is low, hence
        TPR - (1-FPR) should be zero or close to zero for the optimal cut-off.

        Parameters
        ----------
        fpr : np.ndarray
            False positive rate for various thresholds.
        tpr : np.ndarray
            True positive rate for various thresholds.
        thresholds : np.ndarray
            List of thresholds for which fpr and tpr were computed.

        Returns
        -------
        float
            Optimal probability cut-off point.
        """
        temp = np.absolute(tpr - (1 - fpr))

        # index for optimal value is the one for which temp is minimal
        optimal_index = np.where(temp == min(temp))[0]

        return thresholds[optimal_index][0]

    @staticmethod
    def _compute_cumulative_gains(
        y_true: np.ndarray, y_pred: np.ndarray
    ) -> tuple[np.ndarray, np.ndarray]:
        """Compute cumulative gains of the model.

        Code from (https://github.com/reiinakano/scikit-plot/blob/
                   2dd3e6a76df77edcbd724c4db25575f70abb57cb/
                   scikitplot/helpers.py#L157)

        Parameters
        ----------
        y_true : np.ndarray
            True binary target data labels.
        y_pred : np.ndarray
            Target scores of the model.

        Returns
        -------
        tuple
            With x-labels, and gains.
        """
        # make y_true a boolean vector
        y_true = y_true == 1

        sorted_indices = np.argsort(y_pred)[::-1]
        y_true = y_true[sorted_indices]
        gains = np.cumsum(y_true)

        percentages = np.arange(start=1, stop=len(y_true) + 1)

        gains = gains / float(np.sum(y_true))
        percentages = percentages / float(len(y_true))

        gains = np.insert(gains, 0, [0])
        percentages = np.insert(percentages, 0, [0])

        return percentages, gains

    @staticmethod
    def _compute_lift_per_bin(
        y_true: np.ndarray, y_pred: np.ndarray, n_bins: int = 10
    ) -> tuple[list[float], list[float], float]:
        """Compute lift of the model for a given number of bins.

        Parameters
        ----------
        y_true : np.ndarray
            True binary target data labels.
        y_pred : np.ndarray
            Target scores of the model.
        n_bins : int, optional
            Defines the number of bins used to calculate the lift curve for
            (by default 10, so deciles).

        Returns
        -------
        tuple
            Includes x-labels, lifts per decile, and target incidence.
        """
        lifts = [
            ClassificationEvaluator._compute_lift(
                y_true=y_true, y_pred=y_pred, lift_at=perc_lift
            )
            for perc_lift in np.linspace(1 / n_bins, 1, num=n_bins, endpoint=True)
        ]

        x_labels = [len(lifts) - x for x in np.arange(0, len(lifts), 1)]

        return x_labels, lifts, cast(float, y_true.mean())

    @staticmethod
    def _compute_lift(
        y_true: np.ndarray, y_pred: np.ndarray, lift_at: float = 0.05
    ) -> float:
        """Calculate lift on a specified level.

        Parameters
        ----------
        y_true : np.ndarray
            True binary target data labels.
        y_pred : np.ndarray
            Target scores of the model.
        lift_at : float, optional
            At what top level percentage the lift should be computed.

        Returns
        -------
        float
            Lift of the model.
        """
        # Make sure it is numpy array
        y_true_ = np.array(y_true)
        y_pred_ = np.array(y_pred)

        # Make sure it has correct shape
        y_true_ = y_true_.reshape(len(y_true_), 1)
        y_pred_ = y_pred_.reshape(len(y_pred_), 1)

        # Merge data together
        y_data = np.hstack([y_true_, y_pred_])

        # Calculate necessary variables
        nrows = len(y_data)
        stop = int(np.floor(nrows * lift_at))
        avg_incidence = np.einsum("ij->j", y_true_) / float(len(y_true_))

        # Sort and filter data
        data_sorted = y_data[y_data[:, 1].argsort()[::-1]][:stop, 0].reshape(stop, 1)

        # Calculate lift (einsum is a very fast way of summing, but needs specific shape)
        inc_in_top_n = np.einsum("ij->j", data_sorted) / float(len(data_sorted))
        lift = np.round(inc_in_top_n / avg_incidence, 2)[0]
        return lift


class RegressionEvaluator:
    """Evaluator class encapsulating regression model metrics and plotting functionality.

    Attributes
    ----------
    y_true : np.ndarray
        True binary target data labels.
    y_pred : np.ndarray
        Target scores of the model.
    scalar_metrics : dict
        Map containing various scalar evaluation metrics (R-squared, MAE, MSE, RMSE)
    qq : pd.Series
        Theoretical quantiles and associated actual residuals.
    """

    def __init__(self):
        """Initialize the RegressionEvaluator."""
        self.y_true = None
        self.y_pred = None

        # Placeholder to store fitted output
        self.scalar_metrics = None
        self.qq = None

    def fit(self, y_true: np.ndarray, y_pred: np.ndarray):
        """Fit the evaluator by computing the relevant evaluation metrics on the inputs.

        Parameters
        ----------
        y_true : np.ndarray
            True labels.
        y_pred : np.ndarray
            Model scores.
        """
        # Compute the various evaluation metrics
        self.scalar_metrics = RegressionEvaluator._compute_scalar_metrics(
            y_true, y_pred
        )

        self.y_true = y_true
        self.y_pred = y_pred

        # Compute qq info
        self.qq = RegressionEvaluator._compute_qq_residuals(y_true, y_pred)

    @staticmethod
    def _compute_scalar_metrics(y_true: np.ndarray, y_pred: np.ndarray) -> pd.Series:
        """Compute various scalar performance measures.

        Parameters
        ----------
        y_true : np.ndarray
            True binary target data labels.
        y_pred : np.ndarray
            Target scores of the model.

        Returns
        -------
        pd.Series
            Contains various performance measures of the model, being:
                R-squared (coefficient of determination, usually denoted as R-squared)
                Mean absolute error (expected value of the absolute error loss)
                Mean squared error (expected value of the quadratic error)
                Root mean squared error (sqrt of expected value of the quadratic error)
        """
        return pd.Series(
            {
                "R2": r2_score(y_true, y_pred),
                "MAE": mean_absolute_error(y_true, y_pred),
                "MSE": mean_squared_error(y_true, y_pred),
                "RMSE": sqrt(mean_squared_error(y_true, y_pred)),
            }
        )

    @staticmethod
    def _compute_qq_residuals(y_true: np.ndarray, y_pred: np.ndarray) -> pd.Series:
        """Compute various scalar performance measures.

        Parameters
        ----------
        y_true : np.ndarray
            True binary target data labels.
        y_pred : np.ndarray
            Target scores of the model.

        Returns
        -------
        pd.Series
            Theoretical quantiles and associated actual residuals.
        """
        # also possible directly via statsmodels.api.qqplot()

        n = len(y_true)

        df = pd.DataFrame({"res": sorted((y_true - y_pred))})  # ascending order
        m, s = df["res"].mean(), df["res"].std()

        df["z_res"] = df["res"].apply(lambda x: (x - m) / s)
        df["rank"] = df.index + 1
        df["percentile"] = df["rank"].apply(
            lambda x: x / (n + 1)
        )  # divide by n+1 to avoid inf
        df["q_theoretical"] = norm.ppf(df["percentile"])

        return pd.Series(
            {
                "quantiles": df["q_theoretical"].values,
                "residuals": df["z_res"].values,
            }
        )

    def plot_predictions(self, path: str = None, dim: tuple = (12, 8)):
        """Plot predictions from the model against actual values.

        Parameters
        ----------
        path : str, optional
            Path to store the figure.
        dim : tuple, optional
            Tuple with width and length of the plot.

        Raises
        ----------
        NotFittedError
            The instance is not fitted yet.
        """
        if self.y_true is None and self.y_pred is None:
            msg = (
                "This {} instance is not fitted yet. Call 'fit' with "
                "appropriate arguments before using this method."
            )
            raise NotFittedError(msg.format(self.__class__.__name__))

        y_true = self.y_true
        y_pred = self.y_pred

        with plt.style.context("seaborn-whitegrid"):
            fig, ax = plt.subplots(figsize=dim)  # pylint: disable=unused-variable

            x = np.arange(1, len(y_true) + 1)

            ax.plot(
                x, y_true, ls="--", label="actuals", color="darkorange", linewidth=3
            )
            ax.plot(x, y_pred, label="predictions", color="cornflowerblue", linewidth=3)

            ax.set_xlabel("Index", fontsize=15)
            ax.set_ylabel("Value", fontsize=15)
            ax.legend(loc="best")
            ax.set_title("Predictions vs. Actuals", fontsize=20)

            if path:
                plt.savefig(path, format="png", dpi=300, bbox_inches="tight")

        plt.show()

    def plot_qq(self, path: str = None, dim: tuple = (12, 8)):
        """Display a Q-Q plot from the standardized prediction residuals.

        Parameters
        ----------
        path : str, optional
            Path to store the figure.
        dim : tuple, optional
            Tuple with width and length of the plot.

        Raises
        ----------
        NotFittedError
            The instance is not fitted yet.
        """
        if self.qq is None:
            msg = "This {} instance is not fitted yet. Call 'fit' with appropriate arguments before using this method."
            raise NotFittedError(msg.format(self.__class__.__name__))

        with plt.style.context("seaborn-whitegrid"):
            fig, ax = plt.subplots(figsize=dim)  # pylint: disable=unused-variable

            x = self.qq["quantiles"]
            y = self.qq["residuals"]

            ax.plot(
                x, x, ls="--", label="perfect model", color="darkorange", linewidth=3
            )
            ax.plot(x, y, label="current model", color="cornflowerblue", linewidth=3)

            ax.set_xlabel("Theoretical quantiles", fontsize=15)
            ax.set_xticks(
                range(int(np.floor(min(x))), int(np.ceil(max(x[x < float("inf")]))) + 1)
            )

            ax.set_ylabel("Standardized residuals", fontsize=15)
            ax.set_yticks(
                range(int(np.floor(min(y))), int(np.ceil(max(y[x < float("inf")]))) + 1)
            )

            ax.legend(loc="best")
            ax.set_title("Q-Q plot", fontsize=20)

            if path:
                plt.savefig(path, format="png", dpi=300, bbox_inches="tight")

        plt.show()<|MERGE_RESOLUTION|>--- conflicted
+++ resolved
@@ -199,33 +199,26 @@
         auc = float(self.scalar_metrics.loc["AUC"])
 
         with plt.style.context("seaborn-whitegrid"):
-<<<<<<< HEAD
-            fig, ax = plt.subplots(figsize=dim)  # pylint: disable=unused-variable
+            fig, ax = plt.subplots(figsize=dim)
+
             ax.plot(
                 self.roc_curve["fpr"],
                 self.roc_curve["tpr"],
                 color="cornflowerblue",
                 linewidth=3,
-                label=f"ROC curve (area = {auc:.3})",
-            )
-
-            ax.plot([0, 1], [0, 1], color="darkorange", linewidth=3, linestyle="--")
-            ax.set_xlabel("False Positive Rate", fontsize=15)
-            ax.set_ylabel("True Positive Rate", fontsize=15)
-=======
-
-            fig, ax = plt.subplots(figsize=dim)
-
-            ax.plot(self.roc_curve["fpr"],
-                    self.roc_curve["tpr"],
-                    color="cornflowerblue", linewidth=3,
-                    label="ROC curve (area = {s:.3})".format(s=auc))
-
-            ax.plot([0, 1], [0, 1], color="darkorange", linewidth=3,
-                    linestyle="--", label="random selection")
+                label="ROC curve (area = {s:.3})".format(s=auc),
+            )
+
+            ax.plot(
+                [0, 1],
+                [0, 1],
+                color="darkorange",
+                linewidth=3,
+                linestyle="--",
+                label="random selection",
+            )
             ax.set_xlabel("False positive rate", fontsize=15)
             ax.set_ylabel("True positive rate", fontsize=15)
->>>>>>> e04ba907
             ax.legend(loc="lower right")
             ax.set_title("ROC curve", fontsize=20)
 
@@ -273,8 +266,8 @@
             yticklabels=labels,
         )
         ax.set_title("Confusion matrix", fontsize=20)
-        plt.ylabel('True labels', fontsize=15)
-        plt.xlabel('Predicted labels', fontsize=15)
+        plt.ylabel("True labels", fontsize=15)
+        plt.xlabel("Predicted labels", fontsize=15)
 
         if path:
             plt.savefig(path, format="png", dpi=300, bbox_inches="tight")
@@ -309,10 +302,9 @@
         with plt.style.context("seaborn-ticks"):
             fig, ax = plt.subplots(figsize=dim)  # pylint: disable=unused-variable
 
-<<<<<<< HEAD
             plt.bar(x_labels[::-1], lifts, align="center", color="cornflowerblue")
-            plt.ylabel("response (%)", fontsize=16)
-            plt.xlabel("decile", fontsize=16)
+            plt.ylabel("Response (%)", fontsize=15)
+            plt.xlabel("Decile", fontsize=15)
             ax.set_xticks(x_labels)
             ax.set_xticklabels(x_labels)
 
@@ -323,19 +315,8 @@
                 xmin=0.05,
                 xmax=0.95,
                 linewidth=3,
-                label="Incidence",
-            )
-=======
-            plt.bar(x_labels[::-1], lifts, align="center",
-                    color="cornflowerblue")
-            plt.ylabel("Response (%)", fontsize=15)
-            plt.xlabel("Decile", fontsize=15)
-            ax.set_xticks(x_labels)
-            ax.set_xticklabels(x_labels)
-
-            plt.axhline(y=inc_rate*100, color="darkorange", linestyle="--",
-                        xmin=0.05, xmax=0.95, linewidth=3, label="incidence")
->>>>>>> e04ba907
+                label="incidence",
+            )
 
             # Legend
             ax.legend(loc="upper right")
@@ -381,10 +362,9 @@
         with plt.style.context("seaborn-ticks"):
             fig, ax = plt.subplots(figsize=dim)  # pylint: disable=unused-variable
 
-<<<<<<< HEAD
             plt.bar(x_labels[::-1], lifts, align="center", color="cornflowerblue")
-            plt.ylabel("lift", fontsize=16)
-            plt.xlabel("decile", fontsize=16)
+            plt.ylabel("Lift", fontsize=15)
+            plt.xlabel("Decile", fontsize=15)
             ax.set_xticks(x_labels)
             ax.set_xticklabels(x_labels)
 
@@ -395,19 +375,8 @@
                 xmin=0.05,
                 xmax=0.95,
                 linewidth=3,
-                label="Baseline",
-            )
-=======
-            plt.bar(x_labels[::-1], lifts, align="center",
-                    color="cornflowerblue")
-            plt.ylabel("Lift", fontsize=15)
-            plt.xlabel("Decile", fontsize=15)
-            ax.set_xticks(x_labels)
-            ax.set_xticklabels(x_labels)
-
-            plt.axhline(y=1, color="darkorange", linestyle="--",
-                        xmin=0.05, xmax=0.95, linewidth=3, label="baseline")
->>>>>>> e04ba907
+                label="baseline",
+            )
 
             # Legend
             ax.legend(loc="upper right")
