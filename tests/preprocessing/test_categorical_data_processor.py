--- conflicted
+++ resolved
@@ -1,281 +1,297 @@
-import pytest
-
-import numpy as np
-import pandas as pd
-
-from cobra.preprocessing import CategoricalDataProcessor
-
-
-class TestCategoricalDataProcessor:
-
-    def test_attributes_to_dict(self):
-
-        processor = CategoricalDataProcessor()
-
-        cleaned_categories = ["a", "b", "c"]
-        processor._cleaned_categories_by_column = {
-            "variable": set(cleaned_categories)
-        }
-
-        actual = processor.attributes_to_dict()
-
-        expected = {
-            "regroup": True,
-            "regroup_name": "Other",
-            "keep_missing": True,
-            "category_size_threshold": 5,
-            "p_value_threshold": 0.001,
-            "scale_contingency_table": True,
-            "forced_categories": {},
-            "_cleaned_categories_by_column": {
-                "variable": list(set(cleaned_categories))
-            }
-        }
-
-        assert actual == expected
-
-    @pytest.mark.parametrize("attribute",
-                             ["regroup", "regroup_name", "keep_missing",
-                              "category_size_threshold", "p_value_threshold",
-                              "scale_contingency_table", "forced_categories",
-                              "_cleaned_categories_by_column"])
-    def test_set_attributes_from_dict(self, attribute):
-
-        processor = CategoricalDataProcessor()
-
-        cleaned_categories = ["a", "b", "c"]
-        params = {
-            "regroup": True,
-            "regroup_name": "Other",
-            "keep_missing": True,
-            "category_size_threshold": 5,
-            "p_value_threshold": 0.001,
-            "scale_contingency_table": True,
-            "forced_categories": {},
-            "_cleaned_categories_by_column": {
-                "variable": cleaned_categories
-            }
-        }
-
-        expected = params[attribute]
-
-        if attribute == "_cleaned_categories_by_column":
-            # list is transformed to a set in CategoricalDataProcessor
-            expected = {"variable": set(cleaned_categories)}
-
-        processor.set_attributes_from_dict(params)
-
-        actual = getattr(processor, attribute)
-
-        assert actual == expected
-
-    @pytest.mark.parametrize("scale_contingency_table, expected",
-                             [(False, 0.01329),
-                              (True, 0.43437)])
-    def test_compute_p_value(self, scale_contingency_table, expected):
-
-        X = pd.Series(data=(["c1"]*70 + ["c2"]*20 + ["c3"]*10))
-        y = pd.Series(data=([0]*35 + [1]*35 + [0]*15 + [1]*5 + [0]*8 + [1]*2))
-        category = "c1"
-
-        actual = (CategoricalDataProcessor
-                  ._compute_p_value(X, y, category, scale_contingency_table))
-
-        assert pytest.approx(actual, abs=1e-5) == expected
-
-    def test_get_small_categories(self):
-
-        data = pd.Series(data=(["c1"]*50 + ["c2"]*25 + ["c3"]*15 + ["c4"]*5))
-        incidence = 0.35
-        threshold = 10  # to make it easy to manualy compute
-        expected = {"c3", "c4"}
-
-        actual = (CategoricalDataProcessor
-                  ._get_small_categories(data, incidence, threshold))
-
-        assert actual == expected
-
-    def test_replace_missings(self):
-
-        data = pd.DataFrame({"variable": ["c1", "c2", np.nan, "", " "]})
-        expected = pd.DataFrame({"variable": ["c1", "c2", "Missing", "Missing",
-                                              "Missing"]
-                                 })
-        actual = (CategoricalDataProcessor
-                  ._replace_missings(data, ["variable"]))
-
-        pd.testing.assert_frame_equal(actual, expected)
-
-    @pytest.mark.parametrize("cleaned_categories, expected",
-                             [({"c1", "c2"},
-                               pd.Series(data=["c1", "c2", "Other", "Other"])),
-                              ({"c1", "c2", "c3", "c4"},
-                               pd.Series(data=["c1", "c2", "c3", "c4"]))])
-    def test_replace_categories(self, cleaned_categories, expected):
-
-        data = pd.Series(data=["c1", "c2", "c3", "c4"])
-
-        actual = (CategoricalDataProcessor
-                  ._replace_categories(data, cleaned_categories, 'Other'))
-
-        pd.testing.assert_series_equal(actual, expected)
-
-    def test_all_cats_not_significant(self):
-        # Expected
-        e = {'categorical_var': ['A', 'A', 'A', 'A',
-                                 'B', 'B', 'B', 'B',
-                                 'C', 'C', 'C', 'C'],
-             'target': [1, 1, 1, 1,
-                        0, 0, 0, 0,
-                        1, 0, 1, 0],
-             'categorical_var_processed': ['A', 'A', 'A', 'A',
-                                           'B', 'B', 'B', 'B',
-                                           'C', 'C', 'C', 'C']}
-
-        # data -> actual
-        d = {'categorical_var': ['A', 'A', 'A', 'A',
-                                 'B', 'B', 'B', 'B',
-                                 'C', 'C', 'C', 'C'],
-             'target': [1, 1, 1, 1,
-                        0, 0, 0, 0,
-                        1, 0, 1, 0]}
-
-        discrete_vars = ['categorical_var']
-        target_column_name = 'target'
-
-        data = pd.DataFrame(d, columns=['categorical_var', 'target'])
-        expected = pd.DataFrame(e, columns=['categorical_var',
-                                            'target',
-                                            'categorical_var_processed'])
-
-        categorical_data_processor = CategoricalDataProcessor(
-                    category_size_threshold=0,
-                    p_value_threshold=0.0001)
-
-        categorical_data_processor.fit(data,
-                                       discrete_vars,
-                                       target_column_name)
-
-        actual = categorical_data_processor.transform(data,
-                                                      discrete_vars)
-
-<<<<<<< HEAD
-        pd.testing.assert_frame_equal(actual, expected)
-
-    def test_regroup_name(self):
-        # Expected
-        e = {'categorical_var': ['A', 'A', 'A', 'A', 'A', 'A',
-                                 'B', 'B', 'B', 'B', 'B', 'B',
-                                 'C', 'C', 'C', 'C', 'C', 'C'],
-             'target': [1, 1, 1, 1, 1, 1,
-                        0, 0, 0, 0, 0, 0,
-                        1, 0, 1, 0, 1, 0],
-             'categorical_var_processed': [
-                'A', 'A', 'A', 'A', 'A', 'A',
-                'B', 'B', 'B', 'B', 'B', 'B',
-                'OTH', 'OTH', 'OTH', 'OTH', 'OTH', 'OTH']}
-
-        # data -> actual
-        d = {'categorical_var': ['A', 'A', 'A', 'A', 'A', 'A',
-                                 'B', 'B', 'B', 'B', 'B', 'B',
-                                 'C', 'C', 'C', 'C', 'C', 'C'],
-             'target': [1, 1, 1, 1, 1, 1,
-                        0, 0, 0, 0, 0, 0,
-                        1, 0, 1, 0, 1, 0]}
-=======
-        pd.testing.assert_series_equal(actual, expected)
-
-    def test_categorical_variable_is_constant(self):
-        # Expected
-        e = {'categorical_var': ['A', 'A', 'A', 'A',
-                                 'A', 'A', 'A', 'A',
-                                 'A', 'A', 'A', 'A'],
-             'target': [1, 1, 1, 1,
-                        0, 0, 0, 0,
-                        1, 0, 1, 0],
-             'categorical_var_processed': ['A', 'A', 'A', 'A',
-                                           'A', 'A', 'A', 'A',
-                                           'A', 'A', 'A', 'A']}
-
-        # data -> actual
-        d = {'categorical_var': ['A', 'A', 'A', 'A',
-                                 'A', 'A', 'A', 'A',
-                                 'A', 'A', 'A', 'A'],
-             'target': [1, 1, 1, 1,
-                        0, 0, 0, 0,
-                        1, 0, 1, 0]}
->>>>>>> 4b5aed3e
-
-        discrete_vars = ['categorical_var']
-        target_column_name = 'target'
-
-        data = pd.DataFrame(d, columns=['categorical_var', 'target'])
-        expected = pd.DataFrame(e, columns=['categorical_var',
-                                            'target',
-                                            'categorical_var_processed'])
-
-        expected['categorical_var_processed'] = (
-            expected['categorical_var_processed'].astype("category"))
-
-        categorical_data_processor = CategoricalDataProcessor(
-                    category_size_threshold=0,
-<<<<<<< HEAD
-                    regroup_name='OTH',
-                    p_value_threshold=0.05)
-
-        categorical_data_processor.fit(data,
-                                       discrete_vars,
-                                       target_column_name)
-
-        actual = categorical_data_processor.transform(data,
-                                                      discrete_vars)
-
-        pd.testing.assert_frame_equal(actual, expected)
-
-    def test_force_category(self):
-        # Expected
-        e = {'categorical_var': ['A', 'A', 'A', 'A', 'A', 'A',
-                                 'B', 'B', 'B', 'B', 'B', 'B',
-                                 'C', 'C', 'C', 'C', 'C', 'C'],
-             'target': [1, 1, 1, 1, 1, 1,
-                        0, 0, 0, 0, 0, 0,
-                        1, 0, 1, 0, 1, 0],
-             'categorical_var_processed': ['A', 'A', 'A', 'A', 'A', 'A',
-                                           'B', 'B', 'B', 'B', 'B', 'B',
-                                           'C', 'C', 'C', 'C', 'C', 'C']}
-
-        # data -> actual
-        d = {'categorical_var': ['A', 'A', 'A', 'A', 'A', 'A',
-                                 'B', 'B', 'B', 'B', 'B', 'B',
-                                 'C', 'C', 'C', 'C', 'C', 'C'],
-             'target': [1, 1, 1, 1, 1, 1,
-                        0, 0, 0, 0, 0, 0,
-                        1, 0, 1, 0, 1, 0]}
-
-        discrete_vars = ['categorical_var']
-        target_column_name = 'target'
-
-        data = pd.DataFrame(d, columns=['categorical_var', 'target'])
-        expected = pd.DataFrame(e, columns=['categorical_var',
-                                            'target',
-                                            'categorical_var_processed'])
-
-        expected['categorical_var_processed'] = (
-            expected['categorical_var_processed'].astype("category"))
-
-        categorical_data_processor = CategoricalDataProcessor(
-                    category_size_threshold=0,
-                    forced_categories={'categorical_var': ['C']},
-                    p_value_threshold=0.05)
-=======
-                    p_value_threshold=0.0001)
->>>>>>> 4b5aed3e
-
-        categorical_data_processor.fit(data,
-                                       discrete_vars,
-                                       target_column_name)
-
-        actual = categorical_data_processor.transform(data,
-                                                      discrete_vars)
-
-        pd.testing.assert_frame_equal(actual, expected)
+import pytest
+
+import numpy as np
+import pandas as pd
+
+from cobra.preprocessing import CategoricalDataProcessor
+
+
+class TestCategoricalDataProcessor:
+
+    def test_attributes_to_dict(self):
+
+        processor = CategoricalDataProcessor()
+
+        cleaned_categories = ["a", "b", "c"]
+        processor._cleaned_categories_by_column = {
+            "variable": set(cleaned_categories)
+        }
+
+        actual = processor.attributes_to_dict()
+
+        expected = {
+            "regroup": True,
+            "regroup_name": "Other",
+            "keep_missing": True,
+            "category_size_threshold": 5,
+            "p_value_threshold": 0.001,
+            "scale_contingency_table": True,
+            "forced_categories": {},
+            "_cleaned_categories_by_column": {
+                "variable": list(set(cleaned_categories))
+            }
+        }
+
+        assert actual == expected
+
+    @pytest.mark.parametrize("attribute",
+                             ["regroup", "regroup_name", "keep_missing",
+                              "category_size_threshold", "p_value_threshold",
+                              "scale_contingency_table", "forced_categories",
+                              "_cleaned_categories_by_column"])
+    def test_set_attributes_from_dict(self, attribute):
+
+        processor = CategoricalDataProcessor()
+
+        cleaned_categories = ["a", "b", "c"]
+        params = {
+            "regroup": True,
+            "regroup_name": "Other",
+            "keep_missing": True,
+            "category_size_threshold": 5,
+            "p_value_threshold": 0.001,
+            "scale_contingency_table": True,
+            "forced_categories": {},
+            "_cleaned_categories_by_column": {
+                "variable": cleaned_categories
+            }
+        }
+
+        expected = params[attribute]
+
+        if attribute == "_cleaned_categories_by_column":
+            # list is transformed to a set in CategoricalDataProcessor
+            expected = {"variable": set(cleaned_categories)}
+
+        processor.set_attributes_from_dict(params)
+
+        actual = getattr(processor, attribute)
+
+        assert actual == expected
+
+    @pytest.mark.parametrize("scale_contingency_table, expected",
+                             [(False, 0.01329),
+                              (True, 0.43437)])
+    def test_compute_p_value(self, scale_contingency_table, expected):
+
+        X = pd.Series(data=(["c1"]*70 + ["c2"]*20 + ["c3"]*10))
+        y = pd.Series(data=([0]*35 + [1]*35 + [0]*15 + [1]*5 + [0]*8 + [1]*2))
+        category = "c1"
+
+        actual = (CategoricalDataProcessor
+                  ._compute_p_value(X, y, category, scale_contingency_table))
+
+        assert pytest.approx(actual, abs=1e-5) == expected
+
+    def test_get_small_categories(self):
+
+        data = pd.Series(data=(["c1"]*50 + ["c2"]*25 + ["c3"]*15 + ["c4"]*5))
+        incidence = 0.35
+        threshold = 10  # to make it easy to manualy compute
+        expected = {"c3", "c4"}
+
+        actual = (CategoricalDataProcessor
+                  ._get_small_categories(data, incidence, threshold))
+
+        assert actual == expected
+
+    def test_replace_missings(self):
+
+        data = pd.DataFrame({"variable": ["c1", "c2", np.nan, "", " "]})
+        expected = pd.DataFrame({"variable": ["c1", "c2", "Missing", "Missing",
+                                              "Missing"]
+                                 })
+        actual = (CategoricalDataProcessor
+                  ._replace_missings(data, ["variable"]))
+
+        pd.testing.assert_frame_equal(actual, expected)
+
+    @pytest.mark.parametrize("cleaned_categories, expected",
+                             [({"c1", "c2"},
+                               pd.Series(data=["c1", "c2", "Other", "Other"])),
+                              ({"c1", "c2", "c3", "c4"},
+                               pd.Series(data=["c1", "c2", "c3", "c4"]))])
+    def test_replace_categories(self, cleaned_categories, expected):
+
+        data = pd.Series(data=["c1", "c2", "c3", "c4"])
+
+        actual = (CategoricalDataProcessor
+                  ._replace_categories(data, cleaned_categories, 'Other'))
+
+        pd.testing.assert_series_equal(actual, expected)
+
+    def test_all_cats_not_significant(self):
+        # Expected
+        e = {'categorical_var': ['A', 'A', 'A', 'A',
+                                 'B', 'B', 'B', 'B',
+                                 'C', 'C', 'C', 'C'],
+             'target': [1, 1, 1, 1,
+                        0, 0, 0, 0,
+                        1, 0, 1, 0],
+             'categorical_var_processed': ['A', 'A', 'A', 'A',
+                                           'B', 'B', 'B', 'B',
+                                           'C', 'C', 'C', 'C']}
+
+        # data -> actual
+        d = {'categorical_var': ['A', 'A', 'A', 'A',
+                                 'B', 'B', 'B', 'B',
+                                 'C', 'C', 'C', 'C'],
+             'target': [1, 1, 1, 1,
+                        0, 0, 0, 0,
+                        1, 0, 1, 0]}
+
+        discrete_vars = ['categorical_var']
+        target_column_name = 'target'
+
+        data = pd.DataFrame(d, columns=['categorical_var', 'target'])
+        expected = pd.DataFrame(e, columns=['categorical_var',
+                                            'target',
+                                            'categorical_var_processed'])
+
+        categorical_data_processor = CategoricalDataProcessor(
+                    category_size_threshold=0,
+                    p_value_threshold=0.0001)
+
+        categorical_data_processor.fit(data,
+                                       discrete_vars,
+                                       target_column_name)
+
+        actual = categorical_data_processor.transform(data,
+                                                      discrete_vars)
+
+        pd.testing.assert_frame_equal(actual, expected)
+
+    def test_regroup_name(self):
+        # Expected
+        e = {'categorical_var': ['A', 'A', 'A', 'A', 'A', 'A',
+                                 'B', 'B', 'B', 'B', 'B', 'B',
+                                 'C', 'C', 'C', 'C', 'C', 'C'],
+             'target': [1, 1, 1, 1, 1, 1,
+                        0, 0, 0, 0, 0, 0,
+                        1, 0, 1, 0, 1, 0],
+             'categorical_var_processed': [
+                'A', 'A', 'A', 'A', 'A', 'A',
+                'B', 'B', 'B', 'B', 'B', 'B',
+                'OTH', 'OTH', 'OTH', 'OTH', 'OTH', 'OTH']}
+
+        # data -> actual
+        d = {'categorical_var': ['A', 'A', 'A', 'A', 'A', 'A',
+                                 'B', 'B', 'B', 'B', 'B', 'B',
+                                 'C', 'C', 'C', 'C', 'C', 'C'],
+             'target': [1, 1, 1, 1, 1, 1,
+                        0, 0, 0, 0, 0, 0,
+                        1, 0, 1, 0, 1, 0]}
+
+        discrete_vars = ['categorical_var']
+        target_column_name = 'target'
+
+        data = pd.DataFrame(d, columns=['categorical_var', 'target'])
+        expected = pd.DataFrame(e, columns=['categorical_var',
+                                            'target',
+                                            'categorical_var_processed'])
+
+        expected['categorical_var_processed'] = (
+            expected['categorical_var_processed'].astype("category"))
+
+        categorical_data_processor = CategoricalDataProcessor(
+                    category_size_threshold=0,
+                    regroup_name='OTH',
+                    p_value_threshold=0.05)
+
+        categorical_data_processor.fit(data,
+                                       discrete_vars,
+                                       target_column_name)
+
+        actual = categorical_data_processor.transform(data,
+                                                      discrete_vars)
+
+        pd.testing.assert_frame_equal(actual, expected)
+
+    def test_force_category(self):
+        # Expected
+        e = {'categorical_var': ['A', 'A', 'A', 'A', 'A', 'A',
+                                 'B', 'B', 'B', 'B', 'B', 'B',
+                                 'C', 'C', 'C', 'C', 'C', 'C'],
+             'target': [1, 1, 1, 1, 1, 1,
+                        0, 0, 0, 0, 0, 0,
+                        1, 0, 1, 0, 1, 0],
+             'categorical_var_processed': ['A', 'A', 'A', 'A', 'A', 'A',
+                                           'B', 'B', 'B', 'B', 'B', 'B',
+                                           'C', 'C', 'C', 'C', 'C', 'C']}
+
+        # data -> actual
+        d = {'categorical_var': ['A', 'A', 'A', 'A', 'A', 'A',
+                                 'B', 'B', 'B', 'B', 'B', 'B',
+                                 'C', 'C', 'C', 'C', 'C', 'C'],
+             'target': [1, 1, 1, 1, 1, 1,
+                        0, 0, 0, 0, 0, 0,
+                        1, 0, 1, 0, 1, 0]}
+
+        discrete_vars = ['categorical_var']
+        target_column_name = 'target'
+
+        data = pd.DataFrame(d, columns=['categorical_var', 'target'])
+        expected = pd.DataFrame(e, columns=['categorical_var',
+                                            'target',
+                                            'categorical_var_processed'])
+
+        expected['categorical_var_processed'] = (
+            expected['categorical_var_processed'].astype("category"))
+
+        categorical_data_processor = CategoricalDataProcessor(
+                    category_size_threshold=0,
+                    forced_categories={'categorical_var': ['C']},
+                    p_value_threshold=0.05)
+
+        categorical_data_processor.fit(data,
+                                       discrete_vars,
+                                       target_column_name)
+
+        actual = categorical_data_processor.transform(data,
+                                                      discrete_vars)
+
+        pd.testing.assert_frame_equal(actual, expected)
+
+    def test_categorical_variable_is_constant(self):
+        # Expected
+        e = {'categorical_var': ['A', 'A', 'A', 'A',
+                                 'A', 'A', 'A', 'A',
+                                 'A', 'A', 'A', 'A'],
+             'target': [1, 1, 1, 1,
+                        0, 0, 0, 0,
+                        1, 0, 1, 0],
+             'categorical_var_processed': ['A', 'A', 'A', 'A',
+                                           'A', 'A', 'A', 'A',
+                                           'A', 'A', 'A', 'A']}
+
+        # data -> actual
+        d = {'categorical_var': ['A', 'A', 'A', 'A',
+                                 'A', 'A', 'A', 'A',
+                                 'A', 'A', 'A', 'A'],
+             'target': [1, 1, 1, 1,
+                        0, 0, 0, 0,
+                        1, 0, 1, 0]}
+
+        discrete_vars = ['categorical_var']
+        target_column_name = 'target'
+
+        data = pd.DataFrame(d, columns=['categorical_var', 'target'])
+        expected = pd.DataFrame(e, columns=['categorical_var',
+                                            'target',
+                                            'categorical_var_processed'])
+
+        expected['categorical_var_processed'] = (
+            expected['categorical_var_processed'].astype("category"))
+
+        categorical_data_processor = CategoricalDataProcessor(
+                    category_size_threshold=0,
+                    p_value_threshold=0.0001)
+
+        categorical_data_processor.fit(data,
+                                       discrete_vars,
+                                       target_column_name)
+
+        actual = categorical_data_processor.transform(data,
+                                                      discrete_vars)
+
+        pd.testing.assert_frame_equal(actual, expected)