--- conflicted
+++ resolved
@@ -1,13 +1,9 @@
 import pytest
 import pandas as pd
-<<<<<<< HEAD
 import numpy as np
 from cobra.evaluation import plot_incidence
 from cobra.evaluation import Evaluator
-=======
-from cobra.evaluation import plot_incidence
 
->>>>>>> f5b815db
 
 def mock_data():
     d = {'variable': ['education', 'education', 'education', 'education'],
@@ -31,7 +27,6 @@
         data = mock_data()
         column_order = ['1st-4th', '5th-6th', '7th-8th']
         with pytest.raises(Exception):
-<<<<<<< HEAD
             plot_incidence(data, 'education', column_order)
 
     def test_lift_curve_n_bins(self):
@@ -46,7 +41,4 @@
             lifts = out[1]
             n_bins_out.append(len(lifts))
 
-        assert n_bins_test == n_bins_out
-=======
-            plot_incidence(data, 'education', column_order)
->>>>>>> f5b815db
+        assert n_bins_test == n_bins_out