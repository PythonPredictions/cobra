#Ignoired directories in root folder


# Byte-compiled / optimized / DLL files
__pycache__/
*.py[cod]
*$py.class

# C extensions
*.so

# Distribution / packaging
.Python
env/
build/
develop-eggs/
dist/
downloads/
eggs/
.eggs/
lib/
lib64/
parts/
sdist/
var/
wheels/
*.egg-info/
.installed.cfg
*.egg

# PyInstaller
#  Usually these files are written by a python script from a template
#  before PyInstaller builds the exe, so as to inject date/other infos into it.
*.manifest
*.spec

# Installer logs
pip-log.txt
pip-delete-this-directory.txt

# Unit test / coverage reports
htmlcov/
.tox/
.coverage
.coverage.*
.cache
nosetests.xml
coverage.xml
*.cover
.hypothesis/

# Translations
*.mo
*.pot

# Django stuff:
*.log
local_settings.py

# Flask stuff:
instance/
.webassets-cache

# Scrapy stuff:
.scrapy

# Sphinx documentation
docs/_build/

# PyBuilder
target/

# Jupyter Notebook
.ipynb_checkpoints

# pyenv
.python-version

# celery beat schedule file
celerybeat-schedule

# SageMath parsed files
*.sage.py

# dotenv
.env

# virtualenv
.venv
venv/
ENV/

# Spyder project settings
.spyderproject
.spyproject

# Rope project settings
.ropeproject

# mkdocs documentation
/site

# mypy
.mypy_cache/

<<<<<<< HEAD
# vscode settings
.vscode/
=======
# VScode settins
.vscode

# Other ignore files
*.pptx
*.ppt
>>>>>>> a68ef381
<|MERGE_RESOLUTION|>--- conflicted
+++ resolved
@@ -103,14 +103,9 @@
 # mypy
 .mypy_cache/
 
-<<<<<<< HEAD
 # vscode settings
 .vscode/
-=======
-# VScode settins
-.vscode
 
 # Other ignore files
 *.pptx
-*.ppt
->>>>>>> a68ef381
+*.ppt