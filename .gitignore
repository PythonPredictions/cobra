# Ignored directories in root folder

# Byte-compiled / optimized / DLL files
__pycache__/
*.py[cod]
*$py.class

# C extensions
*.so

# Distribution / packaging
.Python
env/
build/
develop-eggs/
dist/
downloads/
eggs/
.eggs/
lib/
lib64/
parts/
sdist/
var/
wheels/
*.egg-info/
.installed.cfg
*.egg

# PyInstaller
#  Usually these files are written by a python script from a template
#  before PyInstaller builds the exe, so as to inject date/other infos into it.
*.manifest
*.spec

# Installer logs
pip-log.txt
pip-delete-this-directory.txt

# Unit test / coverage reports
htmlcov/
.tox/
.coverage
.coverage.*
.cache
nosetests.xml
coverage.xml
*.cover
.hypothesis/
junit/

# Translations
*.mo
*.pot

# Django stuff:
*.log
local_settings.py

# Flask stuff:
instance/
.webassets-cache

# Scrapy stuff:
.scrapy

# Sphinx documentation
docs/_build/

# PyBuilder
target/

# Jupyter Notebook
.ipynb_checkpoints

# pyenv
.python-version

# celery beat schedule file
celerybeat-schedule

# SageMath parsed files
*.sage.py

# dotenv
.env

# virtualenv
.venv
venv/
ENV/

# Spyder project settings
.spyderproject
.spyproject

# Rope project settings
.ropeproject

# mkdocs documentation
/site

# mypy
.mypy_cache/

# vscode settings
.vscode/

<<<<<<< HEAD
# Other ignored files
=======
# JetBrains IDEs (PyCharm etc.)
.idea/

# Downloaded datasets (see cobra.datasets module):
datasets/

# Other ignore files
>>>>>>> 17f3bb7c
*.pptx
*.ppt<|MERGE_RESOLUTION|>--- conflicted
+++ resolved
@@ -1,4 +1,5 @@
-# Ignored directories in root folder
+#Ignored directories in root folder
+
 
 # Byte-compiled / optimized / DLL files
 __pycache__/
@@ -47,7 +48,6 @@
 coverage.xml
 *.cover
 .hypothesis/
-junit/
 
 # Translations
 *.mo
@@ -106,9 +106,6 @@
 # vscode settings
 .vscode/
 
-<<<<<<< HEAD
-# Other ignored files
-=======
 # JetBrains IDEs (PyCharm etc.)
 .idea/
 
@@ -116,6 +113,5 @@
 datasets/
 
 # Other ignore files
->>>>>>> 17f3bb7c
 *.pptx
 *.ppt